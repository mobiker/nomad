--- conflicted
+++ resolved
@@ -55,13 +55,11 @@
 	// by the Config
 	Region string
 
-<<<<<<< HEAD
 	// Namespace is the target namespace for the write.
 	Namespace string
-=======
+
 	// SecretID is the secret ID of an ACL token
 	SecretID string
->>>>>>> 1dc79e07
 }
 
 // QueryMeta is used to return meta data about a query
@@ -400,13 +398,11 @@
 	if q.Region != "" {
 		r.params.Set("region", q.Region)
 	}
-<<<<<<< HEAD
 	if q.Namespace != "" {
 		r.params.Set("namespace", q.Namespace)
-=======
+	}
 	if q.SecretID != "" {
 		r.token = q.SecretID
->>>>>>> 1dc79e07
 	}
 	if q.AllowStale {
 		r.params.Set("stale", "")
@@ -439,13 +435,11 @@
 	if q.Region != "" {
 		r.params.Set("region", q.Region)
 	}
-<<<<<<< HEAD
 	if q.Namespace != "" {
 		r.params.Set("namespace", q.Namespace)
-=======
+	}
 	if q.SecretID != "" {
 		r.token = q.SecretID
->>>>>>> 1dc79e07
 	}
 }
 
